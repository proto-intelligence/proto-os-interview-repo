venv/
.venv/
__pycache__/
<<<<<<< HEAD
data/
*.log
=======
venv/
>>>>>>> 9482b7f6
<|MERGE_RESOLUTION|>--- conflicted
+++ resolved
@@ -1,9 +1,5 @@
 venv/
 .venv/
 __pycache__/
-<<<<<<< HEAD
 data/
-*.log
-=======
-venv/
->>>>>>> 9482b7f6
+*.log